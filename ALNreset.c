--- conflicted
+++ resolved
@@ -40,7 +40,6 @@
   OneFile   *out = copy->out;
   int64      i, n;
 
-<<<<<<< HEAD
   oneGoto(in,'A',copy->beg+1);
 
   n = copy->end - copy->beg;
@@ -48,14 +47,6 @@
   for (i = 1; oneReadLine(in); i++)
     { if (in->lineType == 'A' && i > n)
         break;
-=======
-  oneGoto(in,'A',copy->beg+1); // RD 240514: object indexed from 1 now
-
-  n = copy->end - copy->beg;
-  i = 0;
-  while (oneReadLine(in))
-    { if (in->lineType == 'A' && ++i > n) break;
->>>>>>> 1e5760c8
       memcpy(out->field,in->field,fieldSize[(int) in->lineType]);
       oneWriteLine(out,in->lineType,oneLen(in),oneString(in));
     }
@@ -69,29 +60,6 @@
   char *APATH, *AROOT;
   int   NTHREADS;
 
-<<<<<<< HEAD
-=======
-  { int   n, i;
-    char *c;
-
-    n = 0;
-    for (i = 1; i < argc; i++)
-      n += strlen(argv[i])+1;
-
-    command = Malloc(n+1,"Allocating command string");
-    if (command == NULL)
-      exit (1);
-
-    c = command;
-    if (argc >= 2)
-      { c += sprintf(c,"%s",argv[1]);
-        for (i = 2; i < argc; i++)
-          c += sprintf(c," %s",argv[i]);
-      }
-    *c = '\0';
-  }
-  
->>>>>>> 1e5760c8
   //  Process options
 
   { int    i, j, k;
